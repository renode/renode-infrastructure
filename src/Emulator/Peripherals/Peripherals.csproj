<?xml version="1.0" encoding="utf-8"?>
<Project DefaultTargets="Build" ToolsVersion="4.0" xmlns="http://schemas.microsoft.com/developer/msbuild/2003">
  <PropertyGroup>
    <Configuration Condition=" '$(Configuration)' == '' ">Debug</Configuration>
    <Platform Condition=" '$(Platform)' == '' ">AnyCPU</Platform>
    <ProjectGuid>{66400796-0C5B-4386-A859-50A2AC3F3DB7}</ProjectGuid>
    <OutputType>Library</OutputType>
    <RootNamespace>Antmicro.Renode</RootNamespace>
    <AssemblyName>Renode-peripherals</AssemblyName>
    <TargetFrameworkVersion>v4.5</TargetFrameworkVersion>
    <ProductVersion>8.0.30703</ProductVersion>
    <SchemaVersion>2.0</SchemaVersion>
    <PropertiesLocation>..\..\..\..\..\output\properties.csproj</PropertiesLocation>
  </PropertyGroup>
  <Import Project="$(PropertiesLocation)" />
  <PropertyGroup Condition=" '$(Configuration)|$(Platform)' == 'Debug|AnyCPU' ">
    <LangVersion>7</LangVersion>
    <DebugSymbols>true</DebugSymbols>
    <DebugType>full</DebugType>
    <Optimize>false</Optimize>
    <OutputPath>bin\Debug</OutputPath>
    <DefineConstants>DEBUG;$(DefineConstants)</DefineConstants>
    <ErrorReport>prompt</ErrorReport>
    <WarningLevel>4</WarningLevel>
    <ConsolePause>false</ConsolePause>
    <AllowUnsafeBlocks>true</AllowUnsafeBlocks>
  </PropertyGroup>
  <PropertyGroup Condition=" '$(Configuration)|$(Platform)' == 'Release|AnyCPU' ">
    <LangVersion>7</LangVersion>
    <DebugType>none</DebugType>
    <Optimize>true</Optimize>
    <OutputPath>bin\Release</OutputPath>
    <ErrorReport>prompt</ErrorReport>
    <WarningLevel>4</WarningLevel>
    <ConsolePause>false</ConsolePause>
    <AllowUnsafeBlocks>true</AllowUnsafeBlocks>
  </PropertyGroup>
  <ItemGroup>
    <Reference Include="System" />
    <Reference Include="Mono.Posix" Condition=" $(CurrentPlatform) != 'Windows'" />
    <Reference Include="System.Drawing" />
    <Reference Include="System.Xml" />
    <Reference Include="Microsoft.CSharp" />
  </ItemGroup>
  <ItemGroup>
    <Compile Include="Peripherals\Timers\EFR32_RTCC.cs" />
    <Compile Include="Peripherals\Timers\EFR32_Timer.cs" />
    <Compile Include="Peripherals\Timers\LiteX_CPUTimer.cs" />
    <Compile Include="Peripherals\Timers\LiteX_Timer.cs" />
    <Compile Include="Peripherals\Timers\LiteX_Timer_64bit.cs" />
    <Compile Include="Peripherals\USB\MPFS_USB.cs" />
    <Compile Include="Peripherals\USB\USBPendrive.cs" />
    <Compile Include="Peripherals\Timers\MPFS_RTC.cs" />
    <Compile Include="Peripherals\Timers\MPFS_Watchdog.cs" />
    <Compile Include="Peripherals\SD\MPFS_SDController.cs" />
    <Compile Include="Peripherals\SPI\MPFS_QSPI.cs" />
    <Compile Include="Peripherals\SPI\CC2538_SSI.cs" />
    <Compile Include="Peripherals\SPI\Micron_MT25Q.cs" />
    <Compile Include="Peripherals\MTD\CFIFlash.cs" />
    <Compile Include="Peripherals\UART\NS16550.cs" />
    <Compile Include="Peripherals\UART\AxiUartLite.cs" />
    <Compile Include="Peripherals\Input\AntMouse.cs" />
    <Compile Include="Peripherals\MTD\CFIFlashExtensions.cs" />
    <Compile Include="Peripherals\MTD\CC2538FlashController.cs" />
    <Compile Include="Peripherals\Input\PS2Keyboard.cs" />
    <Compile Include="Peripherals\Input\PS2Mouse.cs" />
    <Compile Include="Peripherals\MTD\ISPIFlash.cs" />
    <Compile Include="Peripherals\MTD\DummySPIFlash.cs" />
    <Compile Include="Peripherals\Miscellaneous\LED.cs" />
    <Compile Include="Peripherals\Miscellaneous\MPFS_Sysreg.cs" />
    <Compile Include="Peripherals\Miscellaneous\MPFS_DDRMock.cs" />
    <Compile Include="Peripherals\Memory\ArrayMemory.cs" />
    <Compile Include="Peripherals\Memory\ArrayMemoryWithReadonlys.cs" />
    <Compile Include="Peripherals\Miscellaneous\EmulatorController.cs" />
    <Compile Include="Peripherals\IRQControllers\PL190.cs" />
    <Compile Include="Peripherals\IRQControllers\SIC.cs" />
    <Compile Include="Peripherals\IRQControllers\EOSS3_IntrCtrl.cs" />
    <Compile Include="Peripherals\Cache\PL310.cs" />
    <Compile Include="Peripherals\IRQControllers\EXTI.cs" />
    <Compile Include="Peripherals\DMA\STM32DMA.cs" />
    <Compile Include="Peripherals\DMA\UDMA.cs" />
    <Compile Include="Peripherals\DMA\MPFS_PDMA.cs" />
    <Compile Include="Peripherals\DMA\STM32LDMA.cs" />
    <Compile Include="Peripherals\Miscellaneous\ArmSysCtl.cs" />
    <Compile Include="Peripherals\DMA\OmapDma.cs" />
    <Compile Include="Peripherals\EfmSystemDevice.cs" />
    <Compile Include="Peripherals\UART\GaislerUART.cs" />
    <Compile Include="Peripherals\Bus\GaislerAHBPlugAndPlayInfo.cs" />
    <Compile Include="Peripherals\Bus\GaislerAHBPlugAndPlayRecord.cs" />
    <Compile Include="Peripherals\Bus\GaislerAPBController.cs" />
    <Compile Include="Peripherals\Bus\IGaislerAHB.cs" />
    <Compile Include="Peripherals\Bus\GaislerAPBPlugAndPlayRecord.cs" />
    <Compile Include="Peripherals\Bus\IGaislerAPB.cs" />
    <Compile Include="Peripherals\Network\GaislerEth.cs" />
    <Compile Include="Peripherals\MemoryControllers\ESAMemoryController.cs" />
    <Compile Include="Peripherals\IRQControllers\GaislerMIC.cs" />
    <Compile Include="Peripherals\Timers\GaislerGPTimer.cs" />
    <Compile Include="Peripherals\GPIOPort\GaislerGPIO.cs" />
    <Compile Include="Peripherals\Timers\TegraTimer.cs" />
    <Compile Include="Peripherals\Timers\OMAP_GPTimer.cs" />
    <Compile Include="Peripherals\Timers\STM32_Timer.cs" />
    <Compile Include="Peripherals\Timers\SP804.cs" />
    <Compile Include="Peripherals\Timers\EOSS3_SimplePeriodicTimer.cs" />
    <Compile Include="Peripherals\Timers\CadenceTTC.cs" />
    <Compile Include="Peripherals\UART\STM32_UART.cs" />
    <Compile Include="Peripherals\UART\STM32W_UART.cs" />
    <Compile Include="Peripherals\UART\EFM32_UART.cs" />
    <Compile Include="Peripherals\SD\SDHCI.cs" />
    <Compile Include="Peripherals\USBDeprecated\PortStatusAndControlRegister.cs" />
    <Compile Include="Peripherals\USBDeprecated\USBDescriptor.cs" />
    <Compile Include="Peripherals\USBDeprecated\DescriptorType.cs" />
    <Compile Include="Peripherals\USBDeprecated\IUSBHub.cs" />
    <Compile Include="Peripherals\USBDeprecated\DummyUSBDevice.cs" />
    <Compile Include="Peripherals\USBDeprecated\USBRequestException.cs" />
    <Compile Include="Peripherals\USBDeprecated\USBEthernetEmulationModelDevice.cs" />
    <Compile Include="Peripherals\USBDeprecated\USBCommunicationClass.cs" />
    <Compile Include="Peripherals\USBDeprecated\USBEthernetControlModelDevicesSubclass.cs" />
    <Compile Include="Peripherals\USBDeprecated\USBEthernetControlModelDevice.cs" />
    <Compile Include="Peripherals\USBDeprecated\USBLanguageID.cs" />
    <Compile Include="Peripherals\USBDeprecated\USBRequestType.cs" />
    <Compile Include="Peripherals\USBDeprecated\SMSC9500.cs" />
    <Compile Include="Peripherals\USBDeprecated\USBSetupPacket.cs" />
    <Compile Include="Peripherals\USBDeprecated\PortStatusAndControlRegisterChanges.cs" />
    <Compile Include="Peripherals\PCI\VersatilePCI.cs" />
    <Compile Include="Peripherals\PCI\MPFS_PCIe.cs" />
    <Compile Include="Peripherals\PCI\PCIeMemory.cs" />
    <Compile Include="Peripherals\PCI\PIIX.cs" />
    <Compile Include="Peripherals\PCI\PCIHost_Bridge.cs" />
    <Compile Include="Peripherals\SPI\FakeEfmSPITransmitter.cs" />
    <Compile Include="Peripherals\UART\LEUART.cs" />
    <Compile Include="Peripherals\USBDeprecated\MassStorage.cs" />
    <Compile Include="Peripherals\Network\KS8851.cs" />
    <Compile Include="Peripherals\SPI\UARTToSpiConverter.cs" />
    <Compile Include="Peripherals\USBDeprecated\IUSBPeripheral.cs" />
    <Compile Include="Peripherals\USBDeprecated\SCSI.cs" />
    <Compile Include="Peripherals\Video\TegraSyncpts.cs" />
    <Compile Include="Peripherals\Video\VybridDCU.cs" />
    <Compile Include="Peripherals\Video\PL110.cs" />
    <Compile Include="Peripherals\Video\TegraDisplay.cs" />
    <Compile Include="Peripherals\Network\SMC91X.cs" />
    <Compile Include="Peripherals\I2C\XIIC.cs" />
    <Compile Include="Peripherals\I2C\VybridI2C.cs" />
    <Compile Include="Peripherals\I2C\OpenCoresI2C.cs" />
    <Compile Include="Peripherals\Wireless\EmberRadio.cs" />
    <Compile Include="Peripherals\Wireless\NRF52840_Radio.cs" />
    <Compile Include="Peripherals\USBDeprecated\ISP1761.cs" />
    <Compile Include="Peripherals\Timers\PL031.cs" />
    <Compile Include="Peripherals\USBDeprecated\IUSBHubBase.cs" />
    <Compile Include="Peripherals\USBDeprecated\USBPacket.cs" />
    <Compile Include="Peripherals\CAN\STMCAN.cs" />
    <Compile Include="Peripherals\CAN\MPFS_CAN.cs" />
    <Compile Include="Peripherals\USBDeprecated\EHCIHostController.cs" />
    <Compile Include="Peripherals\Timers\TegraUsecTimer.cs" />
    <Compile Include="Peripherals\I2C\TegraI2CController.cs" />
    <Compile Include="Peripherals\I2C\TegraDVC.cs" />
    <Compile Include="Peripherals\I2C\LM95245.cs" />
    <Compile Include="Peripherals\Input\FT5x06.cs" />
    <Compile Include="Peripherals\IRQControllers\AIC.cs" />
    <Compile Include="Peripherals\USBDeprecated\MassStorageExtensions.cs" />
    <Compile Include="Peripherals\Input\PL050.cs" />
    <Compile Include="Peripherals\USBDeprecated\USBMouse.cs" />
    <Compile Include="Peripherals\USBDeprecated\USBKeyboard.cs" />
    <Compile Include="Peripherals\I2C\EFM32GGI2CController.cs" />
    <Compile Include="Peripherals\Sensors\BMP180.cs" />
    <Compile Include="Peripherals\I2C\BMA180.cs" />
    <Compile Include="Peripherals\I2C\SHT21.cs" />
    <Compile Include="Peripherals\I2C\BMC050.cs" />
    <Compile Include="Peripherals\Miscellaneous\Button.cs" />
    <Compile Include="Peripherals\Network\SynopsysEthernetMAC.cs" />
    <Compile Include="Peripherals\SPI\XilinxQSPI.cs" />
    <Compile Include="Peripherals\SPI\HiFive_SPI.cs" />
    <Compile Include="Peripherals\IRQControllers\MSCM.cs" />
    <Compile Include="Peripherals\Miscellaneous\SEMA4.cs" />
    <Compile Include="Peripherals\MTD\FSLNAND.cs" />
    <Compile Include="Peripherals\UART\PL011.cs" />
    <Compile Include="Peripherals\UART\PULP_STDOUT.cs" />
    <Compile Include="Peripherals\Input\FusionF0710A.cs" />
    <Compile Include="Peripherals\Input\AR1021.cs" />
    <Compile Include="Peripherals\Miscellaneous\PrimeCellIDHelper.cs" />
    <Compile Include="Peripherals\SPI\STM32SPI.cs" />
    <Compile Include="Peripherals\Timers\CC2538Watchdog.cs" />
    <Compile Include="Peripherals\USBDeprecated\USBDeviceSpeed.cs" />
    <Compile Include="Peripherals\GPIOPort\EFMGPIOPort.cs" />
    <Compile Include="Peripherals\GPIOPort\STM32F4GPIOPort_old.cs" />
    <Compile Include="Peripherals\GPIOPort\STM32_GPIOPort.cs" />
    <Compile Include="Peripherals\GPIOPort\STM32F1GPIOPort.cs" />
    <Compile Include="Peripherals\GPIOPort\VybridGPIOPort.cs" />
    <Compile Include="Peripherals\GPIOPort\XilinxGPIOPS.cs" />
    <Compile Include="Peripherals\USBDeprecated\USBTablet.cs" />
    <Compile Include="Peripherals\GPIOPort\Emios.cs" />
    <Compile Include="Peripherals\IRQControllers\MPC5567_INTC.cs" />
    <Compile Include="Peripherals\UART\MPC5567_UART.cs" />
    <Compile Include="Peripherals\Timers\CC2538SleepTimer.cs" />
    <Compile Include="Peripherals\USBDeprecated\Ulpi.cs" />
    <Compile Include="Peripherals\SD\SunxiMMC.cs" />
    <Compile Include="Peripherals\Timers\SunxiHighSpeedTimer.cs" />
    <Compile Include="Peripherals\SD\MMCController.cs" />
    <Compile Include="Peripherals\SD\SDCard.cs" />
    <Compile Include="Peripherals\SD\DeprecatedSDCard.cs" />
    <Compile Include="Peripherals\SD\SDCardExtensions.cs" />
    <Compile Include="Peripherals\Timers\SunxiTimer.cs" />
    <Compile Include="Peripherals\Timers\TexasInstrumentsTimer.cs" />
    <Compile Include="Peripherals\IRQControllers\AINTC.cs" />
    <Compile Include="Peripherals\I2C\STM32F4_I2C.cs" />
    <Compile Include="Peripherals\Timers\STM32F4_RTC.cs" />
    <Compile Include="Peripherals\Miscellaneous\BitBanding.cs">
      <DependentUpon>BitBanding.tt</DependentUpon>
    </Compile>
    <Compile Include="Peripherals\USBDeprecated\UsbHub.cs" />
    <Compile Include="Peripherals\UART\CadenceUart.cs" />
    <Compile Include="Peripherals\UART\Atmel91DebugUnit.cs" />
    <Compile Include="Peripherals\UART\ImxUart.cs" />
    <Compile Include="Peripherals\Timers\Atmel91SystemTimer.cs" />
    <Compile Include="Peripherals\Timers\PeriodicInterruptTimer.cs" />
    <Compile Include="Peripherals\Network\FastEthernetController.cs" />
    <Compile Include="Peripherals\DMA\TegraDma.cs" />
    <Compile Include="Peripherals\DMA\VybridDma.cs" />
    <Compile Include="Peripherals\DMA\TegraDmaHost1X.cs" />
    <Compile Include="Peripherals\Timers\Efm32Timer.cs" />
    <Compile Include="Peripherals\Timers\STM32L_RTC.cs" />
    <Compile Include="Peripherals\UART\AppUart.cs" />
    <Compile Include="Peripherals\UART\STM32F7_USART.cs" />
    <Compile Include="Peripherals\DMA\Dma2DColorMode.cs" />
    <Compile Include="Peripherals\DMA\STM32DMA2D.cs" />
    <Compile Include="Peripherals\Video\STM32LTDC.cs" />
    <Compile Include="Peripherals\Wireless\CC2538\InterruptRegister.cs" />
    <Compile Include="Peripherals\Wireless\CC2538\InterruptSource.cs" />
    <Compile Include="Peripherals\Wireless\CC2538RF.cs" />
    <Compile Include="Peripherals\Wireless\AT86RF233.cs" />
    <Compile Include="Peripherals\I2C\STM32F7_I2C.cs" />
    <Compile Include="Peripherals\Input\FT5336.cs" />
    <Compile Include="Peripherals\Miscellaneous\STM32_SYSCFG.cs" />
    <Compile Include="Peripherals\Wireless\IEEE802_15_4\Frame.cs" />
    <Compile Include="Peripherals\Wireless\IEEE802_15_4\FrameType.cs" />
    <Compile Include="Peripherals\Wireless\IEEE802_15_4\AddressingMode.cs" />
    <Compile Include="Peripherals\Wireless\IEEE802_15_4\AddressInformation.cs" />
    <Compile Include="Peripherals\Wireless\IEEE802_15_4\Address.cs" />
    <Compile Include="Peripherals\SPI\Quark_SPI.cs" />
    <Compile Include="Peripherals\Network\ENC28J60.cs" />
    <Compile Include="Peripherals\Sensors\MC3635.cs" />
    <Compile Include="Peripherals\Sensors\TI_LM74.cs" />
    <Compile Include="Peripherals\GPIOPort\Quark_GPIOController.cs" />
    <Compile Include="Peripherals\GPIOPort\Quark_PWM.cs" />
    <Compile Include="Peripherals\GPIOPort\HiFive_PWM.cs" />
    <Compile Include="Peripherals\Wireless\CC2520.cs" />
    <Compile Include="Peripherals\Wireless\CC1200.cs" />
    <Compile Include="Peripherals\Miscellaneous\CC2538_Cryptoprocessor.cs" />
    <Compile Include="Peripherals\GPIOPort\EFR32_GPIOPort.cs" />
    <Compile Include="Peripherals\I2C\EFR32_I2CController.cs" />
    <Compile Include="Peripherals\UART\EFR32_USART.cs" />
    <Compile Include="Peripherals\Sensors\MAX6682MUA.cs" />
    <Compile Include="Peripherals\Sensors\SI70xx.cs" />
    <Compile Include="Peripherals\CPU\TranslationCPU.cs" />
    <Compile Include="Peripherals\CPU\TranslationCPU_OpcodesCounting.cs" />
    <Compile Include="Peripherals\CPU\CpuBitness.cs" />
    <Compile Include="Peripherals\CPU\Disassembler\IDisassembler.cs" />
    <Compile Include="Peripherals\CPU\Disassembler\IDisassemblable.cs" />
    <Compile Include="Peripherals\CPU\Disassembler\DisassemblerManager.cs" />
    <Compile Include="Peripherals\CPU\Disassembler\DisassemblyEngine.cs" />
    <Compile Include="Peripherals\CPU\Registers\IRegisters.cs" />
    <Compile Include="Peripherals\CPU\CpuAbortException.cs" />
    <Compile Include="Peripherals\CPU\Registers\RegistersGroup.cs" />
    <Compile Include="Peripherals\UART\SemihostingUart.cs" />
    <Compile Include="..\Cores\Common\RegisterEnumParser.cs">
      <DependentUpon>RegisterEnumParser.tt</DependentUpon>
    </Compile>
    <Compile Include="Peripherals\CPU\Disassembler\DisassemblerAttribtue.cs" />
    <Compile Include="Peripherals\GPIOPort\MiV_CoreGPIO.cs" />
    <Compile Include="Peripherals\Timers\MiV_CoreTimer.cs" />
    <Compile Include="Peripherals\UART\MiV_CoreUART.cs" />
    <Compile Include="Peripherals\UART\LiteX_UART.cs" />
    <Compile Include="Peripherals\UART\LiteX_UART_64bit.cs" />
    <Compile Include="Peripherals\Network\LiteX_Ethernet.cs" />
    <Compile Include="Peripherals\UART\PicoSoC_SimpleUART.cs" />
    <Compile Include="Peripherals\Sensors\DummySensor.cs" />
    <Compile Include="Peripherals\Miscellaneous\Quark_SystemControlSubsystem.cs" />
    <Compile Include="Peripherals\UART\SiFive_UART.cs" />
    <Compile Include="Peripherals\UART\SAM_USART.cs" />
    <Compile Include="Peripherals\UART\Potato_UART.cs" />
    <Compile Include="Peripherals\GPIOPort\SiFive_GPIO.cs" />
    <Compile Include="Peripherals\Miscellaneous\SiLabs\EFM32xG1xBDeviceInformation.cs" />
    <Compile Include="Peripherals\Miscellaneous\SiLabs\EFM32xGDeviceInformation.cs" />
    <Compile Include="Peripherals\Miscellaneous\SiLabs\EFR32DeviceInformation.cs" />
    <Compile Include="Peripherals\Miscellaneous\SiLabs\EZR32DeviceInformation.cs" />
    <Compile Include="Peripherals\Miscellaneous\SiLabs\DeviceFamily.cs" />
    <Compile Include="Peripherals\Miscellaneous\SiLabs\DeviceInformation.cs" />
    <Compile Include="Peripherals\Miscellaneous\SiLabs\EFR32_GPCRC.cs" />
    <Compile Include="Peripherals\Network\CadenceGEM.cs" />
    <Compile Include="Peripherals\GPIOPort\MPFS_GPIO.cs" />
    <Compile Include="Peripherals\MTD\MPFS_eNVM.cs" />
    <Compile Include="Peripherals\SPI\MPFS_SPI.cs" />
    <Compile Include="Peripherals\Timers\MPFS_Timer.cs" />
    <Compile Include="Peripherals\I2C\MPFS_I2C.cs" />
    <Compile Include="Peripherals\USB\USBMouse.cs" />
    <Compile Include="Peripherals\Miscellaneous\STM32F4_RNG.cs" />
    <Compile Include="Peripherals\UART\Murax_UART.cs" />
    <Compile Include="Peripherals\Timers\Murax_Timer.cs" />
    <Compile Include="Peripherals\GPIOPort\Murax_GPIO.cs" />
    <Compile Include="Peripherals\Miscellaneous\SAM_TRNG.cs" />
    <Compile Include="Peripherals\UART\LowPower_UART.cs" />
    <Compile Include="Peripherals\Timers\LowPower_Timer.cs" />
    <Compile Include="Peripherals\EtherBoneBridge.cs" />
    <Compile Include="Peripherals\SPI\LiteX_SPI_Flash.cs" />
    <Compile Include="Peripherals\GPIOPort\LiteX_ControlAndStatus.cs" />
    <Compile Include="Peripherals\GPIOPort\LiteX_GPIO.cs" />
    <Compile Include="Peripherals\SPI\LiteX_SPI.cs" />
    <Compile Include="Peripherals\SD\SDCapacity.cs" />
    <Compile Include="Peripherals\MTD\EFR32xg13FlashController.cs" />
    <Compile Include="Peripherals\USB\ValentyUSB.cs" />
    <Compile Include="Peripherals\I2C\LiteX_I2C.cs" />
    <Compile Include="Peripherals\I2C\LiteX_I2C_Zephyr.cs" />
    <Compile Include="Peripherals\SPI\PicoRV_SPI.cs" />
    <Compile Include="Peripherals\Video\LiteX_Framebuffer.cs" />
    <Compile Include="Peripherals\USB\USBKeyboard.cs" />
    <Compile Include="Peripherals\Wireless\IEEE802_15_4\PHYHeader802154.cs" />
    <Compile Include="Peripherals\SPI\MAX3421E.cs" />
    <Compile Include="Peripherals\GPIOPort\CC2538_GPIO.cs" />
    <Compile Include="Peripherals\Miscellaneous\LiteX_SoC_Controller.cs" />
    <Compile Include="Peripherals\Miscellaneous\LiteX_SoC_Controller_CSR32.cs" />
    <Compile Include="Peripherals\SPI\DesignWare_SPI.cs" />
    <Compile Include="Peripherals\Miscellaneous\LiteX_MMCM.cs" />
    <Compile Include="Peripherals\Analog\EOSS3_ADC.cs" />
    <Compile Include="Peripherals\Analog\STM32F0_ADC.cs" />
    <Compile Include="Peripherals\Analog\Xilinx_XADC.cs" />
    <Compile Include="Peripherals\Analog\STM32_ADC.cs" />
    <Compile Include="Peripherals\DMA\EOSS3_SPI_DMA.cs" />
    <Compile Include="Peripherals\Miscellaneous\EOSS3_PacketFIFO.cs" />
    <Compile Include="Peripherals\Miscellaneous\EOSS3_FlexibleFusionEngine.cs" />
    <Compile Include="Peripherals\DMA\EOSS3_SystemDMABridge.cs" />
    <Compile Include="Peripherals\Sensors\ADXL345.cs" />
    <Compile Include="Peripherals\SD\LiteSDCard.cs" />
    <Compile Include="Peripherals\SD\LiteSDCard_CSR32.cs" />
    <Compile Include="Peripherals\Sensors\PAC1934.cs" />
    <Compile Include="Peripherals\Sound\LiteX_I2S.cs" />
    <Compile Include="Peripherals\Sound\LiteX_I2S_Master.cs" />
    <Compile Include="Peripherals\Sound\LiteX_I2S_Slave.cs" />
    <Compile Include="Peripherals\Sound\NRF52840_I2S.cs" />
    <Compile Include="Peripherals\Sound\NRF52840_PDM.cs" />
    <Compile Include="Peripherals\UART\K6xF_UART.cs" />
    <Compile Include="Peripherals\Miscellaneous\K6xF_MCG.cs" />
    <Compile Include="Peripherals\Miscellaneous\K6xF_RNG.cs" />
    <Compile Include="Peripherals\Network\K6xF_Ethernet.cs" />
    <Compile Include="Peripherals\Miscellaneous\K6xF_SIM.cs" />
    <Compile Include="Peripherals\UART\NRF52840_UART.cs" />
    <Compile Include="Peripherals\ATAPI\ATAPI.cs" />
    <Compile Include="Peripherals\ATAPI\CDROM.cs" />
    <Compile Include="Peripherals\Miscellaneous\STM32F4_RCC.cs" />
    <Compile Include="Peripherals\Miscellaneous\NRF52840_CLOCK.cs" />
    <Compile Include="Peripherals\Miscellaneous\NRF52840_PPI.cs" />
    <Compile Include="Peripherals\Miscellaneous\NRF52840_RNG.cs" />
    <Compile Include="Peripherals\Miscellaneous\INRFEventProvider.cs" />
    <Compile Include="Peripherals\Timers\NRF52840_RTC.cs" />
    <Compile Include="Peripherals\GPIOPort\LPC43xx_GPIO.cs" />
    <Compile Include="Peripherals\Miscellaneous\SevenSegmentsDisplay.cs" />
    <Compile Include="Peripherals\GPIOPort\NRF52840_GPIO.cs" />
    <Compile Include="Peripherals\GPIOPort\NRF52840_GPIOTasksEvents.cs" />
    <Compile Include="Peripherals\SPI\NRF52840_SPI.cs" />
    <Compile Include="Peripherals\Sensors\ADXL372.cs" />
    <Compile Include="Peripherals\I2C\NRF52840_I2C.cs" />
    <Compile Include="Peripherals\Sensors\LSM9DS1_IMU.cs" />
    <Compile Include="Peripherals\Sensors\LSM9DS1_Magnetic.cs" />
    <Compile Include="Peripherals\Sensors\ST_I2CSensorBase.cs" />
    <Compile Include="Peripherals\Sensors\LSM330_Accelerometer.cs" />
    <Compile Include="Peripherals\Sensors\LSM330_Gyroscope.cs" />
    <Compile Include="Peripherals\Timers\NRF52840_Timer.cs" />
    <Compile Include="Peripherals\Sensors\ArduCAMMini2MPPlus.cs" />
    <Compile Include="Peripherals\Sensors\OV2640.cs" />
    <Compile Include="Peripherals\Sensors\LIS2DS12.cs" />
    <Compile Include="Peripherals\Sensors\LSM303DLHC_Accelerometer.cs" />
    <Compile Include="Peripherals\Sensors\LSM303DLHC_Gyroscope.cs" />
    <Compile Include="Peripherals\Timers\PULP_Timer.cs" />
    <Compile Include="Peripherals\UART\PULP_uDMA_UART.cs" />
    <Compile Include="Peripherals\GPIOPort\PULP_APB_GPIO.cs" />
    <Compile Include="Peripherals\GPIOPort\OpenTitan_GPIO.cs" />
    <Compile Include="Peripherals\Sound\PULP_I2S.cs" />
    <Compile Include="Peripherals\Mocks\EchoI2CDevice.cs" />
    <Compile Include="Peripherals\I2C\PULP_uDMA_I2C.cs" />
    <Compile Include="Peripherals\SPI\PULP_uDMA_SPI.cs" />
    <Compile Include="Peripherals\Mocks\DummySPISlave.cs" />
    <Compile Include="Peripherals\SD\PULP_uDMA_SDIO.cs" />
    <Compile Include="Peripherals\Sensors\PULP_uDMA_Camera.cs" />
    <Compile Include="Peripherals\Sensors\HM01B0.cs" />
    <Compile Include="Peripherals\Sound\EOSS3_Voice.cs" />
    <Compile Include="Peripherals\Network\LiteX_Ethernet_CSR32.cs" />
    <Compile Include="Peripherals\Timers\LiteX_Timer_CSR32.cs" />
    <Compile Include="Peripherals\Miscellaneous\OpenTitan_VerilatorSwTestStatus.cs" />
    <Compile Include="Peripherals\Miscellaneous\OpenTitan_PowerManager.cs" />
    <Compile Include="Peripherals\Miscellaneous\OpenTitan_HMAC.cs" />
    <Compile Include="Peripherals\Miscellaneous\OpenTitan_AES.cs" />
    <Compile Include="Peripherals\GPIOPort\IMXRT_GPIO.cs" />
    <Compile Include="Peripherals\UART\OpenTitan_UART.cs" />
    <Compile Include="Peripherals\Timers\OpenTitan_Timer.cs" />
    <Compile Include="Peripherals\MTD\OpenTitan_FlashController.cs" />
    <Compile Include="Peripherals\SPI\IMXRT_FlexSPI.cs" />
    <Compile Include="Peripherals\SPI\IMXRT_LPSPI.cs" />
    <Compile Include="Peripherals\Sensors\GenericSPISensor.cs" />
    <Compile Include="Peripherals\Analog\IMXRT_ADC.cs" />
    <Compile Include="Peripherals\Timers\IMXRT_PWM.cs" />
    <Compile Include="Peripherals\Miscellaneous\MPFS_SystemServices.cs" />
    <Compile Include="Peripherals\Timers\NRF52840_Watchdog.cs" />
    <Compile Include="Peripherals\Storage\VirtIOBlockDevice.cs" />
    <Compile Include="Peripherals\Analog\ADCChannel.cs" />
<<<<<<< HEAD
    <Compile Include="Peripherals\MTD\STM32F4_FlashInterfaceReg.cs" />
=======
    <Compile Include="Peripherals\MemoryControllers\OpenTitan_ROMController.cs" />
>>>>>>> 6e72ac09
  </ItemGroup>
  <Import Project="$(MSBuildBinPath)\Microsoft.CSharp.targets" />
  <ProjectExtensions>
    <MonoDevelop>
      <Properties>
        <Policies>
          <TextStylePolicy FileWidth="120" TabWidth="4" IndentWidth="4" RemoveTrailingWhitespace="True" TabsToSpaces="True" NoTabsAfterNonTabs="True" EolMarker="Unix" scope="text/x-csharp" />
          <TextStylePolicy FileWidth="120" TabWidth="4" IndentWidth="4" RemoveTrailingWhitespace="True" TabsToSpaces="True" NoTabsAfterNonTabs="True" EolMarker="Unix" scope="text/plain" />
          <DotNetNamingPolicy DirectoryNamespaceAssociation="PrefixedHierarchical" ResourceNamePolicy="FileName" />
          <CSharpFormattingPolicy IndentBlock="True" IndentBraces="False" IndentSwitchSection="True" IndentSwitchCaseSection="True" LabelPositioning="OneLess" NewLinesForBracesInTypes="True" NewLinesForBracesInMethods="True" NewLinesForBracesInProperties="True" NewLinesForBracesInAccessors="True" NewLinesForBracesInAnonymousMethods="True" NewLinesForBracesInControlBlocks="True" NewLinesForBracesInAnonymousTypes="True" NewLinesForBracesInObjectCollectionArrayInitializers="True" NewLinesForBracesInLambdaExpressionBody="True" NewLineForElse="True" NewLineForCatch="True" NewLineForFinally="True" NewLineForMembersInObjectInit="True" NewLineForMembersInAnonymousTypes="True" NewLineForClausesInQuery="True" SpacingAfterMethodDeclarationName="False" SpaceWithinMethodDeclarationParenthesis="False" SpaceBetweenEmptyMethodDeclarationParentheses="False" SpaceAfterMethodCallName="False" SpaceWithinMethodCallParentheses="False" SpaceBetweenEmptyMethodCallParentheses="False" SpaceWithinExpressionParentheses="False" SpaceWithinCastParentheses="False" SpaceWithinOtherParentheses="False" SpaceAfterCast="False" SpacesIgnoreAroundVariableDeclaration="False" SpaceBeforeOpenSquareBracket="False" SpaceBetweenEmptySquareBrackets="False" SpaceWithinSquareBrackets="False" SpaceAfterColonInBaseTypeDeclaration="True" SpaceAfterComma="True" SpaceAfterDot="False" SpaceAfterSemicolonsInForStatement="True" SpaceBeforeColonInBaseTypeDeclaration="True" SpaceBeforeComma="False" SpaceBeforeDot="False" SpaceBeforeSemicolonsInForStatement="False" SpacingAroundBinaryOperator="Single" WrappingPreserveSingleLine="True" WrappingKeepStatementsOnSingleLine="True" PlaceSystemDirectiveFirst="True" SpaceAfterControlFlowStatementKeyword="False" scope="text/x-csharp" />
          <StandardHeader IncludeInNewFiles="True" Text="&#xA;Copyright (c) 2010-${Year} Antmicro&#xA;&#xA; This file is licensed under the MIT License.&#xA; Full license text is available in 'licenses/MIT.txt'.&#xA;" />
        </Policies>
      </Properties>
    </MonoDevelop>
  </ProjectExtensions>
  <ItemGroup>
    <None Include="Peripherals\Miscellaneous\BitBanding.tt">
      <Generator>TextTemplatingFileGenerator</Generator>
      <LastGenOutput>BitBanding.cs</LastGenOutput>
    </None>
  </ItemGroup>
  <ItemGroup>
    <None Include="..\Cores\Common\RegisterEnumParser.tt">
      <Link>Peripherals\CPU\Registers\RegisterEnumParser.tt</Link>
      <Generator>TextTemplatingFileGenerator</Generator>
      <LastGenOutput>RegisterEnumParser.cs</LastGenOutput>
    </None>
  </ItemGroup>
  <ItemGroup>
    <ProjectReference Include="..\Main\Emulator.csproj">
      <Project>{2901AECB-A54F-4FD8-9AC1-033D86DC7257}</Project>
      <Name>Emulator</Name>
    </ProjectReference>
    <ProjectReference Include="..\..\..\..\..\lib\Migrant\Migrant\Migrant.csproj">
      <Project>{5F87C357-09FB-4F53-BE37-41FE5BD88957}</Project>
      <Name>Migrant</Name>
    </ProjectReference>
    <ProjectReference Include="..\..\..\..\..\lib\ELFSharp\ELFSharp\ELFSharp.csproj">
      <Project>{CF944E09-7C14-433C-A185-161848E989B3}</Project>
      <Name>ELFSharp</Name>
    </ProjectReference>
    <ProjectReference Include="..\Extensions\Extensions.csproj">
      <Project>{4C636FAF-4650-4088-8EA8-2FCCC225E9CF}</Project>
      <Name>Extensions</Name>
    </ProjectReference>
    <ProjectReference Include="..\..\..\..\..\lib\Packet.Net\PacketDotNet\PacketDotNet.csproj">
      <Project>{55ABBA4C-AAF9-4726-A592-0C92436CEC92}</Project>
      <Name>PacketDotNet</Name>
    </ProjectReference>
  </ItemGroup>
  <ItemGroup>
    <Folder Include="Peripherals\Miscellaneous\SiLabs\" />
  </ItemGroup>
</Project><|MERGE_RESOLUTION|>--- conflicted
+++ resolved
@@ -400,11 +400,8 @@
     <Compile Include="Peripherals\Timers\NRF52840_Watchdog.cs" />
     <Compile Include="Peripherals\Storage\VirtIOBlockDevice.cs" />
     <Compile Include="Peripherals\Analog\ADCChannel.cs" />
-<<<<<<< HEAD
     <Compile Include="Peripherals\MTD\STM32F4_FlashInterfaceReg.cs" />
-=======
     <Compile Include="Peripherals\MemoryControllers\OpenTitan_ROMController.cs" />
->>>>>>> 6e72ac09
   </ItemGroup>
   <Import Project="$(MSBuildBinPath)\Microsoft.CSharp.targets" />
   <ProjectExtensions>
