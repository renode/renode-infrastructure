//
// Copyright (c) 2010-2025 Antmicro
//
// This file is licensed under the MIT License.
// Full license text is available in 'licenses/MIT.txt'.
//
using System;
using System.Linq;

using Antmicro.Renode.Core;
using Antmicro.Renode.Core.Structure.Registers;
using Antmicro.Renode.Logging;
using Antmicro.Renode.Logging.Profiling;
using Antmicro.Renode.Peripherals.Bus;
using Antmicro.Renode.Peripherals.CPU;
using Antmicro.Renode.Peripherals.Memory;

namespace Antmicro.Renode.Peripherals.MTD
{
    [AllowedTranslations(AllowedTranslation.ByteToDoubleWord | AllowedTranslation.WordToDoubleWord)]
    public class STM32L0_FlashController : STM32_FlashController, IKnownSize
    {
        public STM32L0_FlashController(IMachine machine, MappedMemory flash, MappedMemory eeprom) : base(machine)
        {
            this.underlyingFlash = flash;
            this.underlyingEeprom = eeprom;

            powerDownLock = new LockRegister(this, nameof(powerDownLock), PowerDownKeys);
            programEraseControlLock = new LockRegister(this, nameof(programEraseControlLock), ProgramEraseControlKeys);
            programEraseLock = new LockRegister(this, nameof(programEraseLock), ProgramEraseKeys);
            optionByteLock = new LockRegister(this, nameof(optionByteLock), OptionByteKeys);

            signatureRegisters = new DoubleWordRegisterCollection(this);

            DefineRegisters();
            programEraseControlLock.Locked += delegate
            {
                programEraseLock.Lock();
                optionByteLock.Lock();
                programEraseControl.Reset();
            };

            Reset();
        }

        public override void WriteDoubleWord(long offset, uint value)
        {
            var reg = (Registers)offset;
            // The PECR lock is the only one that covers a whole register and not a single bit.
            // Handle it here for simplicity.
            if (reg == Registers.ProgramEraseControl && programEraseControlLock.IsLocked)
            {
                this.Log(LogLevel.Warning, "Attempt to write {0:x8} to {1} while it is locked", value, reg);
                return;
            }
            base.WriteDoubleWord(offset, value);
        }

        public override void Reset()
        {
            base.Reset();
            powerDownLock.Reset();
            programEraseControlLock.Reset();
            programEraseLock.Reset();
            optionByteLock.Reset();
        }

        [ConnectionRegion("signature")]
        public uint ReadDoubleWordFromSignature(long offset)
        {
            return signatureRegisters.Read(offset);
        }

        [ConnectionRegion("signature")]
        public void WriteDoubleWordToSignature(long offset, uint value)
        {
            //intentionally left blank
            this.Log(LogLevel.Error, "Attempt to write {0:x8} to {1} in the signature region", value, offset);
        }

        public long Size => 0x400;

        private void DefineRegisters()
        {
            Registers.AccessControl.Define(this)
                .WithFlag(0, name: "LATENCY")
                .WithFlag(1, out prefetchEnabled, name: "PRFTEN", changeCallback: (oldValue, value) =>
                    {
                        if (value && disableBuffer.Value)
                        {
                            this.Log(LogLevel.Warning, "Attempt to set PRFTEN while DISAB_BUF is set, ignoring");
                            prefetchEnabled.Value = oldValue;
                        }
                    })
                .WithReservedBits(2, 1)
                .WithTaggedFlag("SLEEP_PD", 3)
                .WithFlag(4, out runPowerDown, name: "RUN_PD", changeCallback: (oldValue, value) =>
                    {
                        if (powerDownLock.IsLocked)
                        {
                            this.Log(LogLevel.Warning, "Attempt to write RUN_PD while it is locked, ignoring");
                            runPowerDown.Value = oldValue;
                        }
                        else if (!value)
                        {
                            powerDownLock.Lock(); // Resetting the RUN_PD flag re-locks the bit
                        }
                    })
                .WithFlag(5, out disableBuffer, name: "DISAB_BUF", changeCallback: (_, value) =>
                    {
                        if (value)
                        {
                            prereadEnabled.Value = false;
                            prefetchEnabled.Value = false;
                        }
                    })
                .WithFlag(6, out prereadEnabled, name: "PRE_READ", changeCallback: (oldValue, value) =>
                    {
                        if (value && disableBuffer.Value)
                        {
                            this.Log(LogLevel.Warning, "Attempt to set PRE_READ while DISAB_BUF is set, ignoring");
                            prereadEnabled.Value = oldValue;
                        }
                    });

            // PECR is protected by programEraseControlLock in WriteDoubleWord. If we get to any of
            // the callbacks below, the PECR register is definitely not locked and they don't need to check.
            programEraseControl = Registers.ProgramEraseControl.Define(this, 0x7)
                .WithFlag(0, name: "PE_LOCK", valueProviderCallback: _ => programEraseControlLock.IsLocked, changeCallback: (_, value) =>
                    {
                        if (value)
                        {
                            programEraseControlLock.Lock();
                        }
                        // We don't need to handle an attempt at a keyless unlock because PECR can only
                        // be written if it is unlocked (see WriteDoubleWord)
                    })
                .WithFlag(1, name: "PRG_LOCK", valueProviderCallback: _ => programEraseLock.IsLocked, changeCallback: (_, value) =>
                    {
                        if (value)
                        {
                            programEraseLock.Lock();
                        }
                        else
                        {
                            this.Log(LogLevel.Warning, "Attempt to unlock PRG_LOCK without key");
                        }
                    })
                .WithFlag(2, name: "OPT_LOCK", valueProviderCallback: _ => optionByteLock.IsLocked, changeCallback: (_, value) =>
                    {
                        if (value)
                        {
                            optionByteLock.Lock();
                        }
                        else
                        {
                            this.Log(LogLevel.Warning, "Attempt to unlock OPT_LOCK without key");
                        }
                    })
                .WithFlag(3, out programMemorySelect, name: "PROG")
                .WithTaggedFlag("DATA", 4)
                .WithReservedBits(5, 3)
                .WithTaggedFlag("FIX", 8)
                .WithFlag(9, name: "ERASE", changeCallback: (_, value) => { SetEraseMode(value); })
                .WithFlag(10, name: "FPRG", changeCallback: (_, value) => { SetProgramMode(value); })
                .WithReservedBits(11, 4)
                .WithTaggedFlag("PARALLELBANK", 15)
                .WithTaggedFlag("EOPIE", 16)
                .WithTaggedFlag("ERRIE", 17)
                .WithTaggedFlag("OBL_LAUNCH", 18)
                .WithReservedBits(19, 4)
                .WithTaggedFlag("NZDISABLE", 23)
                .WithReservedBits(24, 8);

            Registers.PowerDownKey.Define(this)
                .WithValueField(0, 32, mode: FieldMode.Write, name: "FLASH_PDKEYR", writeCallback: (_, value) =>
                    {
                        powerDownLock.ConsumeValue((uint)value);
                    });

            Registers.ProgramEraseControlKey.Define(this)
                .WithValueField(0, 32, mode: FieldMode.Write, name: "FLASH_PEKEYR", writeCallback: (_, value) =>
                    {
                        programEraseControlLock.ConsumeValue((uint)value);
                    });

            Registers.ProgramAndEraseKey.Define(this)
                .WithValueField(0, 32, mode: FieldMode.Write, name: "FLASH_PRGKEYR", writeCallback: (_, value) =>
                    {
                        programEraseLock.ConsumeValue((uint)value);
                    });

            Registers.OptionBytesUnlockKey.Define(this)
                .WithValueField(0, 32, mode: FieldMode.Write, name: "FLASH_OPTKEYR", writeCallback: (_, value) =>
                    {
                        optionByteLock.ConsumeValue((uint)value);
                        this.Log(LogLevel.Warning, "Option bytes unlock key register accessed, option bytes currently unimplemented");
                    });

            Registers.Status.Define(this, 0xC)
                .WithFlag(0, out busy, FieldMode.Read, name: "BSY")
                .WithFlag(1, out endOfOperation, FieldMode.Read | FieldMode.WriteOneToClear, name: "EOP")
                .WithFlag(2, mode: FieldMode.Read, valueProviderCallback: _ => true, name: "ENDHV")
                .WithFlag(3, mode: FieldMode.Read, valueProviderCallback: _ => true, name: "READY")
                .WithReservedBits(4, 4)
                .WithFlag(8, mode: FieldMode.WriteOneToClear, name: "WRPERR")
                .WithFlag(9, mode: FieldMode.WriteOneToClear, name: "PGAERR")
                .WithFlag(10, out programmingSizeError, FieldMode.WriteOneToClear, name: "SIZERR")
                .WithFlag(11, mode: FieldMode.WriteOneToClear, name: "OPTVERR")
                .WithReservedBits(12, 1)
                .WithFlag(13, mode: FieldMode.WriteOneToClear, name: "RDERR")
                .WithReservedBits(14, 2)
                .WithFlag(16, mode: FieldMode.WriteOneToClear, name: "NOTZEROERR")
                .WithFlag(17, mode: FieldMode.WriteOneToClear, name: "FWWERR")
                .WithReservedBits(18, 14);

            Registers.OptionBytes.Define(this, 0x807000AA)
                .WithValueField(0, 8, mode: FieldMode.Read, name: "RDPROT")
                .WithFlag(8, mode: FieldMode.Read, name: "WPRMOD")
                .WithReservedBits(9, 7)
                .WithValueField(16, 4, mode: FieldMode.Read, name: "BOR_LEV")
                .WithFlag(20, mode: FieldMode.Read, name: "WDG_SW")
                .WithFlag(21, mode: FieldMode.Read, name: "nRTS_STOP")
                .WithFlag(22, mode: FieldMode.Read, name: "nRTS_STDBY")
                .WithFlag(23, mode: FieldMode.Read, name: "BFB2")
                .WithReservedBits(24, 5)
                .WithFlag(29, mode: FieldMode.Read, name: "nBOOT_SEL")
                .WithFlag(30, mode: FieldMode.Read, name: "nBOOT0")
                .WithFlag(31, mode: FieldMode.Read, name: "nBOOT1");

            Registers.WriteProtection1.Define(this)
                .WithValueField(0, 32, mode: FieldMode.Read, name: "WRPROT1");

            Registers.WriteProtection2.Define(this)
                .WithValueField(0, 16, mode: FieldMode.Read, name: "WRPROT2")
                .WithReservedBits(16, 16);

            // The fields containing the lot number are in ASCII (so the lot number is "000000")
            SignatureRegisters.UniqueId1.Define(signatureRegisters)
                .WithValueField(0, 8, FieldMode.Read, valueProviderCallback: _ => 0, name: "WAF_NUM")
                .WithValueField(8, 24, FieldMode.Read, valueProviderCallback: _ => 0x3030, name: "LOT_NUM[55:32]");

            SignatureRegisters.UniqueId2.Define(signatureRegisters)
                .WithValueField(0, 32, FieldMode.Read, valueProviderCallback: _ => 0x30303030, name: "LOT_NUM[31:0]");

            SignatureRegisters.UniqueId3.Define(signatureRegisters)
                .WithValueField(0, 32, FieldMode.Read, valueProviderCallback: _ => 0, name: "U_ID[95:64]");

            SignatureRegisters.FlashSize.Define(signatureRegisters)
                .WithValueField(0, 16, FieldMode.Read, valueProviderCallback: _ => (uint)(underlyingFlash.Size / 1024), name: "F_SIZE");
        }

        private void EraseMemoryAccessHook(ulong pc, MemoryOperation operation, ulong virtualAddress, ulong physicalAddress, ulong value)
        {
            // Only write accesses can be used to erase
            if (operation != MemoryOperation.MemoryWrite && operation != MemoryOperation.MemoryIOWrite)
            {
                return;
            }

            // Only accesses to our underlying flash or EEPROM peripheral can be used to erase
            var registered = machine.SystemBus.WhatIsAt(physicalAddress);
            if (registered == null)
            {
                return;
            }

            var offset = physicalAddress - registered.RegistrationPoint.Range.StartAddress;
            if (registered.Peripheral == underlyingFlash)
            {
                // Program memory must be selected
                if (!programMemorySelect.Value)
                {
                    this.Log(LogLevel.Warning, "Erase attempted without program memory being selected");
                    return;
                }

                // Writing anything anywhere within a flash page erases the whole page
                var flashPageStart = offset & ~(ulong)(FlashPageSize - 1);
                underlyingFlash.WriteBytes((long)flashPageStart, FlashPageErasePattern);
                this.Log(LogLevel.Debug, "Erased flash page {0} (at 0x{1:x8})", flashPageStart / FlashPageSize, flashPageStart);
            }
            else if (registered.Peripheral == underlyingEeprom)
            {
                // Program memory must not be selected
                if (programMemorySelect.Value)
                {
                    this.Log(LogLevel.Warning, "EEPROM word erase attempted with program memory selected");
                    return;
                }

                // Writing anything anywhere within an EEPROM word erases the whole word
                var eepromWordStart = offset & ~(ulong)(EepromWordSize - 1);
                underlyingEeprom.WriteDoubleWord((long)eepromWordStart, EepromWordErasePattern);
                this.Log(LogLevel.Debug, "Erased EEPROM word {0} (at 0x{1:x8})", eepromWordStart / EepromWordSize, eepromWordStart);
            }
        }


        private void ProgramMemoryAccessHook(ulong pc, MemoryOperation operation, ulong virtualAddress, ulong physicalAddress, ulong value)
        {
            if (operation != MemoryOperation.MemoryWrite && operation != MemoryOperation.MemoryIOWrite)
            {
                return;
            }

            // Only accesses to our underlying flash can be used to programm
            var registered = machine.SystemBus.WhatIsAt(physicalAddress);
            if (registered == null || registered.Peripheral != underlyingFlash)
            {
                return;
            }

            var offset = physicalAddress - registered.RegistrationPoint.Range.StartAddress;
            // Program memory must be selected
            if (!programMemorySelect.Value)
            {
                this.Log(LogLevel.Warning, "Program attempted without PRG bit set");
                return;
            }

            if (fastProgramBuffer == null)
            {
                fastProgramBuffer = new ulong[RowSizeInWords];
                // round down to the nearest RowSizeInBytes (64-byte) boundary.
                fastProgramBase = (long)offset & ~((long)RowSizeInBytes - 1);
                bufferIndex = 0;
            }

            fastProgramBuffer[bufferIndex] = value;
            bufferIndex++;

            // Once all 16 words are received, commit to flash
            if (bufferIndex == RowSizeInWords)
            {
                busy.Value = true;

                for (int i = 0; i < RowSizeInWords; i++)
                {
                    var addr = fastProgramBase + (i * 4);

                    // Write word to flash
                    underlyingFlash.WriteBytes(addr, BitConverter.GetBytes(fastProgramBuffer[i]));
                    this.Log(LogLevel.Debug, "Fast programmed flash word {0} (at 0x{1:x8}) with 0x{2:x8}", i, addr, fastProgramBuffer[i]);
                }

                busy.Value = false;
                endOfOperation.Value = true;

                // Reset buffer for next row
                fastProgramBuffer = null;
                bufferIndex = 0;
            }
        }

        private void SetEraseMode(bool enabled)
        {
            if (!machine.SystemBus.TryGetCurrentCPU(out var icpu))
            {
                this.Log(LogLevel.Error, "Failed to get CPU");
                return;
            }

            var cpu = icpu as ICPUWithMemoryAccessHooks;
            if (cpu == null)
            {
                this.Log(LogLevel.Error, "CPU does not support memory access hooks, cannot trigger memory erase");
                return;
            }

            Action<ulong, MemoryOperation, ulong, ulong, ulong> hook = EraseMemoryAccessHook;
            cpu.SetHookAtMemoryAccess(enabled ? hook : null);
        }

<<<<<<< HEAD
        private void SetProgramMode(bool enabled)
        {
            this.Log(LogLevel.Debug, "Setting fast program mode (FPRG) to {0}", enabled);
            if (!machine.SystemBus.TryGetCurrentCPU(out var icpu))
            {
                this.Log(LogLevel.Error, "Failed to get CPU");
                return;
            }

            var cpu = icpu as ICPUWithMemoryAccessHooks;
            if (cpu == null)
            {
                this.Log(LogLevel.Error, "CPU does not support memory access hooks, cannot trigger memory program");
                return;
            }

            Action<ulong, MemoryOperation, ulong, ulong, ulong> hook = ProgramMemoryAccessHook;
            cpu.SetHookAtMemoryAccess(enabled ? hook : null);
        }


        private readonly MappedMemory underlyingFlash;
        private readonly MappedMemory underlyingEeprom;

=======
>>>>>>> ad3380e2
        private DoubleWordRegister programEraseControl;
        private IFlagRegisterField prefetchEnabled;
        private IFlagRegisterField runPowerDown;
        private IFlagRegisterField prereadEnabled;
        private IFlagRegisterField disableBuffer;
        private IFlagRegisterField programMemorySelect;
<<<<<<< HEAD
        private IFlagRegisterField programmingSizeError;
        private IFlagRegisterField busy;
        private IFlagRegisterField endOfOperation;
=======

        private readonly MappedMemory underlyingFlash;
        private readonly MappedMemory underlyingEeprom;
>>>>>>> ad3380e2
        private readonly LockRegister powerDownLock;
        private readonly LockRegister programEraseControlLock;
        private readonly LockRegister programEraseLock;
        private readonly LockRegister optionByteLock;

        private readonly DoubleWordRegisterCollection signatureRegisters;

        // Fast program (FPRG) state
        private ulong[] fastProgramBuffer;
        private long fastProgramBase;
        private int bufferIndex;
        private const int EepromWordSize = 4;
        private const int FlashPageSize = 128;
        private const int RowSizeInBytes = 64;
        private const int RowSizeInWords = RowSizeInBytes / 4;
        private const uint EepromWordErasePattern = 0;
        private static readonly byte[] FlashPageErasePattern = (byte[])Enumerable.Repeat((byte)0x00, FlashPageSize).ToArray();
        private static readonly uint[] PowerDownKeys = { 0x04152637, 0xFAFBFCFD };
        private static readonly uint[] ProgramEraseControlKeys = { 0x89ABCDEF, 0x02030405 };
        private static readonly uint[] ProgramEraseKeys = { 0x8C9DAEBF, 0x13141516 };
        private static readonly uint[] OptionByteKeys = { 0xFBEAD9C8, 0x24252627 };

        private enum Registers : long
        {
            AccessControl = 0x00,          // ACR
            ProgramEraseControl = 0x04,    // PECR
            PowerDownKey = 0x08,           // PDKEYR
            ProgramEraseControlKey = 0x0C, // PEKEYR
            ProgramAndEraseKey = 0x10,     // PRGKEYR
            OptionBytesUnlockKey = 0x14,   // OPTKEYR
            Status = 0x18,                 // SR
            OptionBytes = 0x1C,            // OPTR
            WriteProtection1 = 0x20,       // WRPROT1
            WriteProtection2 = 0x80,       // WRPROT2
        }

        private enum SignatureRegisters : long
        {
            UniqueId1 = 0x50, // U_ID(31:0)
            UniqueId2 = 0x54, // U_ID(63:32)
            UniqueId3 = 0x64, // U_ID(95:64)
            FlashSize = 0x7c, // F_SIZE
        }
    }
}<|MERGE_RESOLUTION|>--- conflicted
+++ resolved
@@ -372,7 +372,6 @@
             cpu.SetHookAtMemoryAccess(enabled ? hook : null);
         }
 
-<<<<<<< HEAD
         private void SetProgramMode(bool enabled)
         {
             this.Log(LogLevel.Debug, "Setting fast program mode (FPRG) to {0}", enabled);
@@ -397,23 +396,18 @@
         private readonly MappedMemory underlyingFlash;
         private readonly MappedMemory underlyingEeprom;
 
-=======
->>>>>>> ad3380e2
         private DoubleWordRegister programEraseControl;
         private IFlagRegisterField prefetchEnabled;
         private IFlagRegisterField runPowerDown;
         private IFlagRegisterField prereadEnabled;
         private IFlagRegisterField disableBuffer;
         private IFlagRegisterField programMemorySelect;
-<<<<<<< HEAD
         private IFlagRegisterField programmingSizeError;
         private IFlagRegisterField busy;
         private IFlagRegisterField endOfOperation;
-=======
 
         private readonly MappedMemory underlyingFlash;
         private readonly MappedMemory underlyingEeprom;
->>>>>>> ad3380e2
         private readonly LockRegister powerDownLock;
         private readonly LockRegister programEraseControlLock;
         private readonly LockRegister programEraseLock;
