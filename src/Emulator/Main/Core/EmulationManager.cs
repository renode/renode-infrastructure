--- conflicted
+++ resolved
@@ -33,7 +33,6 @@
             ExternalWorld = new ExternalWorldTimeDomain();
             PreservableManager = new PreservableManager();
 
-<<<<<<< HEAD
         private EmulationManager()
         {
             var serializerMode = ConfigurationManager.Instance.Get("general", "serialization-mode", Antmicro.Migrant.Customization.Method.Generated);
@@ -47,9 +46,7 @@
             ProgressMonitor = new ProgressMonitor();
             stopwatch = new Stopwatch();
             currentEmulationLock = new object();
-=======
             RebuildInstance();
->>>>>>> bd4c9926
         }
 
         [HideInMonitor]
