--- conflicted
+++ resolved
@@ -67,13 +67,8 @@
                 {
                     accessMethods.SetAbsoluteAddress(address);
                 }
-<<<<<<< HEAD
-                accessMethods.WriteByte(address - startAddress, value);
+                accessMethods.WriteByte(checked((long)(address - startAddress)), value);
                 InvokeWatchpointHooks(hooksOnWrite, address, SysbusAccessWidth.Byte);
-=======
-                accessMethods.WriteByte(checked((long)(address - startAddress)), value);
-                InvokeWatchpointHooks(hooksOnWrite, address, Width.Byte);
->>>>>>> ebe9a75c
             }
             finally
             {
@@ -133,13 +128,8 @@
                 {
                     accessMethods.SetAbsoluteAddress(address);
                 }
-<<<<<<< HEAD
-                accessMethods.WriteWord(address - startAddress, value);
+                accessMethods.WriteWord(checked((long)(address - startAddress)), value);
                 InvokeWatchpointHooks(hooksOnWrite, address, SysbusAccessWidth.Word);
-=======
-                accessMethods.WriteWord(checked((long)(address - startAddress)), value);
-                InvokeWatchpointHooks(hooksOnWrite, address, Width.Word);
->>>>>>> ebe9a75c
             }
             finally
             {
@@ -199,13 +189,8 @@
                 {
                     accessMethods.SetAbsoluteAddress(address);
                 }
-<<<<<<< HEAD
-                accessMethods.WriteDoubleWord(address - startAddress, value);
+                accessMethods.WriteDoubleWord(checked((long)(address - startAddress)), value);
                 InvokeWatchpointHooks(hooksOnWrite, address, SysbusAccessWidth.DoubleWord);
-=======
-                accessMethods.WriteDoubleWord(checked((long)(address - startAddress)), value);
-                InvokeWatchpointHooks(hooksOnWrite, address, Width.DoubleWord);
->>>>>>> ebe9a75c
             }
             finally
             {
